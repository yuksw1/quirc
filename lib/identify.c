--- conflicted
+++ resolved
@@ -901,21 +901,8 @@
 		for (int k = 0; k < vlist->count; k++) {
 			const struct neighbour *vn = &vlist->n[k];
 			double squareness = fabs(1.0 - hn->distance / vn->distance);
-<<<<<<< HEAD
-
-			if (squareness > 0.2)
-				continue;
-			double score = hn->distance;
-
-			if (best_h < 0 || score < best_score) {
-				best_h = hn->index;
-				best_v = vn->index;
-				best_score = score;
-			}
-=======
 			if (squareness < 0.2)
 				record_qr_grid(q, hn->index, i, vn->index);
->>>>>>> 00f187d9
 		}
 	}
 }
